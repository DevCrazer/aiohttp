#!/usr/bin/env python3
#
# aiohttp documentation build configuration file, created by
# sphinx-quickstart on Wed Mar  5 12:35:35 2014.
#
# This file is execfile()d with the current directory set to its
# containing dir.
#
# Note that not all possible configuration values are present in this
# autogenerated file.
#
# All configuration values have a default; values that are commented out
# serve to show the default.

import os
import re
from pathlib import Path

PROJECT_ROOT_DIR = Path(__file__).parents[1].resolve()

_docs_path = os.path.dirname(__file__)
_version_path = os.path.abspath(
    os.path.join(_docs_path, "..", "aiohttp", "__init__.py")
)
with open(_version_path, encoding="latin1") as fp:
    try:
        _version_info = re.search(
            r'^__version__ = "'
            r"(?P<major>\d+)"
            r"\.(?P<minor>\d+)"
            r"\.(?P<patch>\d+)"
            r'(?P<tag>.*)?"$',
            fp.read(),
            re.M,
        ).groupdict()
    except IndexError:
        raise RuntimeError("Unable to determine version.")


# -- General configuration ------------------------------------------------

# If your documentation needs a minimal Sphinx version, state it here.
# needs_sphinx = '1.0'

# Add any Sphinx extension module names here, as strings. They can be
# extensions coming with Sphinx (named 'sphinx.ext.*') or your custom
# ones.
extensions = [
    # stdlib-party extensions:
    "sphinx.ext.extlinks",
    "sphinx.ext.intersphinx",
    "sphinx.ext.viewcode",
    # Third-party extensions:
    "sphinxcontrib.blockdiag",
    "sphinxcontrib.towncrier",  # provides `towncrier-draft-entries` directive
]


try:
    import sphinxcontrib.spelling  # noqa

    extensions.append("sphinxcontrib.spelling")
except ImportError:
    pass


intersphinx_mapping = {
    "pytest": ("http://docs.pytest.org/en/latest/", None),
    "python": ("http://docs.python.org/3", None),
    "multidict": ("https://multidict.readthedocs.io/en/stable/", None),
    "yarl": ("https://yarl.readthedocs.io/en/stable/", None),
    "aiosignal": ("https://aiosignal.readthedocs.io/en/stable/", None),
    "aiohttpjinja2": ("https://aiohttp-jinja2.readthedocs.io/en/stable/", None),
    "aiohttpremotes": ("https://aiohttp-remotes.readthedocs.io/en/stable/", None),
    "aiohttpsession": ("https://aiohttp-session.readthedocs.io/en/stable/", None),
    "aiohttpdemos": ("https://aiohttp-demos.readthedocs.io/en/latest/", None),
    "aiojobs": ("https://aiojobs.readthedocs.io/en/stable/", None),
<<<<<<< HEAD
    "asynctest": ("https://asynctest.readthedocs.io/en/latest/", None),
=======
>>>>>>> 27bdee58
}

# Add any paths that contain templates here, relative to this directory.
templates_path = ["_templates"]

# The suffix of source filenames.
source_suffix = ".rst"

# The encoding of source files.
# source_encoding = 'utf-8-sig'

# The master toctree document.
master_doc = "index"

# -- Project information -----------------------------------------------------

github_url = "https://github.com"
github_repo_org = "aio-libs"
github_repo_name = "aiohttp"
github_repo_slug = f"{github_repo_org}/{github_repo_name}"
github_repo_url = f"{github_url}/{github_repo_slug}"
github_sponsors_url = f"{github_url}/sponsors"

project = github_repo_name
copyright = f"{project} contributors"

# The version info for the project you're documenting, acts as replacement for
# |version| and |release|, also used in various other places throughout the
# built documents.
#
# The short X.Y version.
version = "{major}.{minor}".format(**_version_info)
# The full version, including alpha/beta/rc tags.
release = "{major}.{minor}.{patch}{tag}".format(**_version_info)

# The language for content autogenerated by Sphinx. Refer to documentation
# for a list of supported languages.
# language = None

# There are two options for replacing |today|: either, you set today to some
# non-false value, then it is used:
# today = ''
# Else, today_fmt is used as the format for a strftime call.
# today_fmt = '%B %d, %Y'

# List of patterns, relative to source directory, that match files and
# directories to ignore when looking for source files.
exclude_patterns = ["_build"]

# The reST default role (used for this markup: `text`) to use for all
# documents.
# default_role = None

# If true, '()' will be appended to :func: etc. cross-reference text.
# add_function_parentheses = True

# If true, the current module name will be prepended to all description
# unit titles (such as .. function::).
# add_module_names = True

# If true, sectionauthor and moduleauthor directives will be shown in the
# output. They are ignored by default.
# show_authors = False

# The name of the Pygments (syntax highlighting) style to use.
# pygments_style = 'sphinx'

# The default language to highlight source code in.
highlight_language = "python3"

# A list of ignored prefixes for module index sorting.
# modindex_common_prefix = []

# If true, keep warnings as "system message" paragraphs in the built documents.
# keep_warnings = False


# -- Extension configuration -------------------------------------------------

# -- Options for extlinks extension ---------------------------------------
extlinks = {
    "issue": (f"{github_repo_url}/issues/%s", "#%s"),
    "pr": (f"{github_repo_url}/pull/%s", "PR #%s"),
    "commit": (f"{github_repo_url}/commit/%s", "%s"),
    "gh": (f"{github_url}/%s", "GitHub: %s"),
    "user": (f"{github_sponsors_url}/%s", "@%s"),
}

# -- Options for HTML output ----------------------------------------------

# The theme to use for HTML and HTML Help pages.  See the documentation for
# a list of builtin themes.
html_theme = "aiohttp_theme"

# Theme options are theme-specific and customize the look and feel of a theme
# further.  For a list of options available for each theme, see the
# documentation.
html_theme_options = {
    "description": "Async HTTP client/server for asyncio and Python",
    "canonical_url": "http://docs.aiohttp.org/en/stable/",
    "github_user": github_repo_org,
    "github_repo": github_repo_name,
    "github_button": True,
    "github_type": "star",
    "github_banner": True,
    "badges": [
        {
            "image": f"{github_repo_url}/workflows/CI/badge.svg",
            "target": f"{github_repo_url}/actions?query=workflow%3ACI",
            "height": "20",
            "alt": "Azure Pipelines CI status",
        },
        {
            "image": f"https://codecov.io/github/{github_repo_slug}/coverage.svg?branch=master",
            "target": f"https://codecov.io/github/{github_repo_slug}",
            "height": "20",
            "alt": "Code coverage status",
        },
        {
            "image": f"https://badge.fury.io/py/{project}.svg",
            "target": f"https://badge.fury.io/py/{project}",
            "height": "20",
            "alt": "Latest PyPI package version",
        },
        {
            "image": "https://badges.gitter.im/Join%20Chat.svg",
            "target": f"https://gitter.im/{github_repo_org}/Lobby",
            "height": "20",
            "alt": "Chat on Gitter",
        },
    ],
}

html_css_files = [
    "css/logo-adjustments.css",
]

# Add any paths that contain custom themes here, relative to this directory.
# html_theme_path = [alabaster.get_path()]

# The name for this set of Sphinx documents.  If None, it defaults to
# "<project> v<release> documentation".
# html_title = None

# A shorter title for the navigation bar.  Default is the same as html_title.
# html_short_title = None

# The name of an image file (relative to this directory) to place at the top
# of the sidebar.
html_logo = "aiohttp-plain.svg"

# The name of an image file (within the static path) to use as favicon of the
# docs.  This file should be a Windows icon file (.ico) being 16x16 or 32x32
# pixels large.
html_favicon = "favicon.ico"

# Add any paths that contain custom static files (such as style sheets) here,
# relative to this directory. They are copied after the builtin static files,
# so a file named "default.css" will overwrite the builtin "default.css".
html_static_path = ["_static"]

# Add any extra paths that contain custom files (such as robots.txt or
# .htaccess) here, relative to this directory. These files are copied
# directly to the root of the documentation.
# html_extra_path = []

# If not '', a 'Last updated on:' timestamp is inserted at every page bottom,
# using the given strftime format.
# html_last_updated_fmt = '%b %d, %Y'

# If true, SmartyPants will be used to convert quotes and dashes to
# typographically correct entities.
# html_use_smartypants = True

# Custom sidebar templates, maps document names to template names.
html_sidebars = {
    "**": [
        "about.html",
        "navigation.html",
        "searchbox.html",
    ]
}

# Additional templates that should be rendered to pages, maps page names to
# template names.
# html_additional_pages = {}

# If false, no module index is generated.
# html_domain_indices = True

# If false, no index is generated.
# html_use_index = True

# If true, the index is split into individual pages for each letter.
# html_split_index = False

# If true, links to the reST sources are added to the pages.
# html_show_sourcelink = True

# If true, "Created using Sphinx" is shown in the HTML footer. Default is True.
# html_show_sphinx = True

# If true, "(C) Copyright ..." is shown in the HTML footer. Default is True.
# html_show_copyright = True

# If true, an OpenSearch description file will be output, and all pages will
# contain a <link> tag referring to it.  The value of this option must be the
# base URL from which the finished HTML is served.
# html_use_opensearch = ''

# This is the file name suffix for HTML files (e.g. ".xhtml").
# html_file_suffix = None

# Output file base name for HTML help builder.
htmlhelp_basename = f"{project}doc"


# -- Options for LaTeX output ---------------------------------------------

latex_elements = {
    # The paper size ('letterpaper' or 'a4paper').
    # 'papersize': 'letterpaper',
    # The font size ('10pt', '11pt' or '12pt').
    # 'pointsize': '10pt',
    # Additional stuff for the LaTeX preamble.
    # 'preamble': '',
}

# Grouping the document tree into LaTeX files. List of tuples
# (source start file, target name, title,
#  author, documentclass [howto, manual, or own class]).
latex_documents = [
    (
        "index",
        f"{project}.tex",
        f"{project} Documentation",
        f"{project} contributors",
        "manual",
    ),
]

# The name of an image file (relative to this directory) to place at the top of
# the title page.
# latex_logo = None

# For "manual" documents, if this is true, then toplevel headings are parts,
# not chapters.
# latex_use_parts = False

# If true, show page references after internal links.
# latex_show_pagerefs = False

# If true, show URL addresses after external links.
# latex_show_urls = False

# Documents to append as an appendix to all manuals.
# latex_appendices = []

# If false, no module index is generated.
# latex_domain_indices = True


# -- Options for manual page output ---------------------------------------

# One entry per manual page. List of tuples
# (source start file, name, description, authors, manual section).
man_pages = [("index", project, f"{project} Documentation", [project], 1)]

# If true, show URL addresses after external links.
# man_show_urls = False


# -- Options for Texinfo output -------------------------------------------

# Grouping the document tree into Texinfo files. List of tuples
# (source start file, target name, title, author,
#  dir menu entry, description, category)
texinfo_documents = [
    (
        "index",
        project,
        f"{project} Documentation",
        "Aiohttp contributors",
        project,
        "One line description of project.",
        "Miscellaneous",
    ),
]

# Documents to append as an appendix to all manuals.
# texinfo_appendices = []

# If false, no module index is generated.
# texinfo_domain_indices = True

# How to display URL addresses: 'footnote', 'no', or 'inline'.
# texinfo_show_urls = 'footnote'

# If true, do not generate a @detailmenu in the "Top" node's menu.
# texinfo_no_detailmenu = False


# -------------------------------------------------------------------------
nitpicky = True
nitpick_ignore = [
    ("py:mod", "aiohttp"),  # undocumented, no `.. currentmodule:: aiohttp` in docs
    ("py:class", "aiohttp.SimpleCookie"),  # undocumented
    ("py:class", "aiohttp.web.RequestHandler"),  # undocumented
    ("py:class", "aiohttp.NamedPipeConnector"),  # undocumented
    ("py:class", "aiohttp.protocol.HttpVersion"),  # undocumented
    ("py:class", "aiohttp.ClientRequest"),  # undocumented
    ("py:class", "aiohttp.payload.Payload"),  # undocumented
    ("py:class", "aiohttp.abc.AbstractResolver"),  # undocumented
    ("py:func", "aiohttp.ws_connect"),  # undocumented
    ("py:meth", "start"),  # undocumented
    ("py:exc", "aiohttp.ClientHttpProxyError"),  # undocumented
    ("py:class", "asyncio.AbstractServer"),  # undocumented
    ("py:mod", "aiohttp.test_tools"),  # undocumented
    ("py:class", "list of pairs"),  # undocumented
    ("py:class", "aiohttp.protocol.HttpVersion"),  # undocumented
    ("py:meth", "aiohttp.ClientSession.request"),  # undocumented
    ("py:class", "aiohttp.StreamWriter"),  # undocumented
    ("py:attr", "aiohttp.StreamResponse.body"),  # undocumented
    ("py:class", "aiohttp.payload.StringPayload"),  # undocumented
    ("py:meth", "aiohttp.web.Application.copy"),  # undocumented
    ("py:meth", "asyncio.AbstractEventLoop.create_server"),  # undocumented
    ("py:data", "aiohttp.log.server_logger"),  # undocumented
    ("py:data", "aiohttp.log.access_logger"),  # undocumented
    ("py:data", "aiohttp.helpers.AccessLogger"),  # undocumented
    ("py:attr", "helpers.AccessLogger.LOG_FORMAT"),  # undocumented
    ("py:meth", "aiohttp.web.AbstractRoute.url"),  # undocumented
    ("py:class", "aiohttp.web.MatchedSubAppResource"),  # undocumented
    ("py:attr", "body"),  # undocumented
    ("py:class", "socket.socket"),  # undocumented
    ("py:class", "socket.AddressFamily"),  # undocumented
    ("py:obj", "logging.DEBUG"),  # undocumented
    ("py:class", "aiohttp.abc.AbstractAsyncAccessLogger"),  # undocumented
    ("py:meth", "aiohttp.web.Response.write_eof"),  # undocumented
    ("py:meth", "aiohttp.payload.Payload.set_content_disposition"),  # undocumented
    ("py:class", "cgi.FieldStorage"),  # undocumented
    ("py:meth", "aiohttp.web.UrlDispatcher.register_resource"),  # undocumented
    ("py:func", "aiohttp_debugtoolbar.setup"),  # undocumented
]

# -- Options for towncrier_draft extension -----------------------------------

towncrier_draft_autoversion_mode = "draft"  # or: 'sphinx-version', 'sphinx-release'
towncrier_draft_include_empty = True
towncrier_draft_working_directory = PROJECT_ROOT_DIR
# Not yet supported: towncrier_draft_config_path = 'pyproject.toml'  # relative to cwd<|MERGE_RESOLUTION|>--- conflicted
+++ resolved
@@ -75,10 +75,6 @@
     "aiohttpsession": ("https://aiohttp-session.readthedocs.io/en/stable/", None),
     "aiohttpdemos": ("https://aiohttp-demos.readthedocs.io/en/latest/", None),
     "aiojobs": ("https://aiojobs.readthedocs.io/en/stable/", None),
-<<<<<<< HEAD
-    "asynctest": ("https://asynctest.readthedocs.io/en/latest/", None),
-=======
->>>>>>> 27bdee58
 }
 
 # Add any paths that contain templates here, relative to this directory.
